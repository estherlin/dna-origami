--- conflicted
+++ resolved
@@ -3,41 +3,11 @@
 import matplotlib.pyplot as plt
 import statistics
 import sys
-<<<<<<< HEAD
-import ast
-import re
-
-def parse_raw_structure(raw_structure):
-	return [[Region(region[:re.search(r"\d", region).start()], int(region[re.search(r"\d", region).start():])) for region in strand] for strand in [strand.strip().split() for strand in raw_structure.split(',')]]
-
-def parse_raw_sequences(raw_sequences, structure):
-	if isinstance(raw_sequences, str) and len(raw_sequences) <= 2:
-		return []
-	sequences = []
-
-	r_s = raw_sequences
-	if isinstance(raw_sequences, str):
-		r_s = ast.literal_eval(raw_sequences)
-
-	for raw_sequence in r_s:
-		defs = {}
-		raw_strands = raw_sequence.split(',')
-		for i in range(len(raw_strands)):
-			curr_ind = 0
-			for region in structure[i]:
-				if region.name.islower():
-					defs[region.name] = raw_strands[i][curr_ind:(curr_ind + region.length)]
-				curr_ind += region.length
-		sequences += [Sequence(defs, structure)]
-	return sequences
-
-=======
 import re
 import yaml
 
 def parse_raw_structure(raw_structure):
 	return [[Region(re.findall('\D+', region)[0], int(re.findall('\d+', region)[0])) for region in strand] for strand in [strand.strip().split() for strand in raw_structure.split(',')]]
->>>>>>> ad94e528
 
 def consume_input(key, default):
 	print(f"Enter the {key}: (default: {default})")
